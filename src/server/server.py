--- conflicted
+++ resolved
@@ -23,13 +23,8 @@
 # Set up logging for the application
 setup_logger(__name__)
 
+
 @app.get("/settings/{rcv}")
-<<<<<<< HEAD
-async def get_settings(rcv: Receiver, response: Response) \
-        -> Optional[Settings]:
-    logging.info(f"Asked for settings for settings/{rcv.value}_settings.json")
-    if not os.path.exists(f"settings/{rcv.value}_settings.json"):
-=======
 async def get_settings(rcv: Receiver, response: Response) -> Optional[Settings]:
     """
     Retrieve the settings for the specified receiver.
@@ -43,21 +38,14 @@
     """
     logging.info("Requested settings for receiver: %s", rcv)
 
-    settings_file_path = f"settings/settings_{rcv}.json"
+    settings_file_path = f"settings/{rcv.value}_settings.json"
     if not os.path.exists(settings_file_path):
->>>>>>> f25d8d86
         response.status_code = 422
         logging.debug(f"Settings file {settings_file_path} not found.")
         return None
-
-<<<<<<< HEAD
-    with open(f"settings/{rcv.value}_settings.json", "r") as settings_file:
+    with open(settings_file_path, "r") as settings_file:
         settings: Dict[Any, Any] = from_json(
             "\n".join(settings_file.readlines()))
-=======
-    with open(settings_file_path, "r") as settings_file:
-        settings: Dict[Any, Any] = from_json("\n".join(settings_file.readlines()))
->>>>>>> f25d8d86
 
     logging.debug(f"Settings file opened successfully for receiver {rcv}")
 
@@ -74,9 +62,6 @@
 
 
 def check_rcv_type(x: Dict[str, Any], rcv: Receiver) -> bool:
-<<<<<<< HEAD
-    return x["receiver"] == rcv.value
-=======
     """
     Helper function to check if the receiver in a given dictionary matches the expected receiver.
 
@@ -88,7 +73,6 @@
         bool: True if the receiver matches, False otherwise.
     """
     return x["receiver"] == rcv
->>>>>>> f25d8d86
 
 
 @app.get("/object/{name}")
@@ -137,22 +121,14 @@
     paths = [r["Object"]["PhotoPath"] for r in result]
     coords = [r["Object"]["PositionCoord"] for r in result]
 
-    logging.debug(f"Objects found: names: {names}, paths: {paths}, coords: {coords}")
+    logging.debug(
+        f"Objects found: names: {names}, paths: {paths}, coords: {coords}")
 
     return show_boxes(names, paths, coords)
 
 
 @app.post("/settings/")
 async def change_settings(new_settings: Settings, response: Response):
-<<<<<<< HEAD
-    logging.info("Asked to change settings")
-    with open(f"settings/{new_settings.receiver.value}_settings.json", "r") \
-            as settings_file:
-        cur_settings: Dict[Any, Any] = from_json(
-            "\n".join(settings_file.readlines()))
-
-    name_set = list(cur_settings.keys())
-=======
     """
     Update the settings for the specified receiver.
 
@@ -164,23 +140,22 @@
         None
     """
     logging.info("Requested to change settings")
-    settings_file_path = f"settings/settings_{new_settings.receiver}.json"
+    settings_file_path = f"settings/{new_settings.receiver.value}_settings.json"
 
     with open(settings_file_path, "r") as settings_file:
-        cur_settings: Dict[Any, Any] = from_json("\n".join(settings_file.readlines()))
+        cur_settings: Dict[Any, Any] = from_json(
+            "\n".join(settings_file.readlines()))
 
     # Get the names of current settings
     name_set = list(map(lambda x: x["key"], cur_settings["settings"]))
     logging.debug(f"Current settings: {name_set}")
->>>>>>> f25d8d86
 
     for new_setting_pair in new_settings.settings:
         if new_setting_pair.key not in name_set:
-            logging.debug(f"Setting {new_setting_pair.key} not found in current settings.")
+            logging.debug(
+                f"Setting {new_setting_pair.key} not found in current settings.")
             response.status_code = 422
             return None
-
-<<<<<<< HEAD
         cur_settings[new_setting_pair.key] = new_setting_pair.value
 
         logging.debug(
@@ -189,17 +164,6 @@
 
     with open(f"settings/{new_settings.receiver.value}_settings.json", "w") \
             as settings_file:
-=======
-        setting_index: int = list(filter(  # type: ignore
-            lambda i: cur_settings["settings"][i]["key"] == new_setting_pair.key,
-            range(len(cur_settings["settings"])))  # type: ignore
-        )[0]
-
-        cur_settings["settings"][setting_index]["value"] = new_setting_pair.value
-        logging.debug(f"Changed setting {new_setting_pair.key} to {new_setting_pair.value}")
-
-    with open(settings_file_path, "w") as settings_file:
->>>>>>> f25d8d86
         settings_file.write(json.dumps(cur_settings))
         logging.info(f"Settings updated for receiver {new_settings.receiver}")
 
