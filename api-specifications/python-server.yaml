--- conflicted
+++ resolved
@@ -1,11 +1,7 @@
 openapi: 3.0.3
 info:
     title: OLTS-Cam API
-<<<<<<< HEAD
     version: 0.1.1
-=======
-    version: 0.0.2
->>>>>>> 352356b4
 
 paths:
     /settings:
@@ -23,7 +19,6 @@
                     description: Settings changed successfully
                 "401":
                     description: No such setting found
-<<<<<<< HEAD
     /objects:
         get:
             tags:
@@ -41,10 +36,8 @@
                 "400":
                     description: Image size too big
 
-=======
                 "422":
                     description: No such settings receiver
->>>>>>> 352356b4
     /object/{name}:
         parameters:
             - name: name
